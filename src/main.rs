<<<<<<< HEAD
pub mod get;
pub mod serve;

use clap::{command, Command};
use std::fs;
use std::path::Path;
use toml::map::Map;
use toml::Value;

fn init() -> Result<String, String> {
    if Path::new("nanobot.toml").exists() {
        Err(String::from("nanobot.toml file already exists."))
    } else {
        fs::copy("src/resources/default_config.toml", "nanobot.toml").unwrap();
        Ok(String::from("Hello world"))
    }
}

/// Merge two toml::Values.
/// The second argument is given priority in case of conflicts.
/// So, given two toml::Values d and c,
/// where d is considered a default configuartion,
/// and a is a custom configuration deviating from d.
/// Then, merge(d,c) keeps the custom values specified in c
/// and includes default values from d not specified in c.
///
/// #Examples
///
/// ```
/// use toml::Value;
///
/// let s1 = r#"
/// [package]
/// name = "macrobot"
/// version = "0.1.0"
/// edition = "2021"
/// "#;
///
/// let s2 = r#"
/// [package]
/// name = "nanobot"
/// version = "0.1.0"
/// "#;
///
/// let s3 = r#"
/// [package]
/// name = "nanobot"
/// version = "0.1.0"
/// edition = "2021"
/// "#;
///
/// let v1 = s1.parse::<Value>().unwrap();
/// let v2 = s2.parse::<Value>().unwrap();
/// let expected = s3.parse::<Value>().unwrap();
///
/// let merged = merge(v1,v2);
///
/// assert_eq!(expected, merged);
/// ```
fn merge(v1: &Value, v2: &Value) -> Value {
    match v1 {
        Value::Table(x) => match v2 {
            Value::Table(y) => {
                let mut merge_table = Map::new();
                for (k, v) in x {
                    if y.contains_key(k) {
                        let yv = y.get(k).unwrap();
                        let m = merge(v, yv);
                        merge_table.insert(k.clone(), m);
                    } else {
                        merge_table.insert(k.clone(), v.clone());
                    }
                }
                for (k, v) in y {
                    if !merge_table.contains_key(k) {
                        merge_table.insert(k.clone(), v.clone());
                    }
                }
                Value::Table(merge_table)
            }
            _ => panic!("Cannot merge inconsistent types."),
        },
        Value::Array(x) => match v2 {
            Value::Array(y) => {
                let mut merged = [&x[..], &y[..]].concat();
                merged.dedup();
                Value::Array(merged)
            }
            _ => panic!("Cannot merge inconsistent types."),
        },
        Value::String(_x) => match v2 {
            Value::String(y) => Value::String(y.clone()),
            _ => panic!("Cannot merge inconsistent types."),
        },
        Value::Integer(_x) => match v2 {
            Value::Integer(y) => Value::Integer(y.clone()),
            _ => panic!("Cannot merge inconsistent types."),
        },
        Value::Float(_x) => match v2 {
            Value::Float(y) => Value::Float(y.clone()),
            _ => panic!("Cannot merge inconsistent types."),
        },
        Value::Boolean(_x) => match v2 {
            Value::Boolean(y) => Value::Boolean(y.clone()),
            _ => panic!("Cannot merge inconsistent types."),
        },
        Value::Datetime(_x) => match v2 {
            Value::Datetime(y) => Value::Datetime(y.clone()),
            _ => panic!("Cannot merge inconsistent types."),
        },
    }
}

fn config(file_path: &str) -> Result<String, String> {
    let default_config = fs::read_to_string("src/resources/default_config.toml")
        .expect("Should have been able to read the file");

    let input_config =
        fs::read_to_string(file_path).expect("Should have been able to read the file");

    let input_value = input_config.parse::<Value>().unwrap();
    let default_value = default_config.parse::<Value>().unwrap();

    let value_table = input_value.as_table().unwrap();
    let default_table = default_value.as_table().unwrap();

    let mut merge_table = Map::new();
    merge_table.clone_from(&value_table);

    for (k, v) in default_table.iter() {
        if !value_table.contains_key(k) {
            merge_table.insert(k.clone(), v.clone());
        } else {
            let v2 = value_table.get(k).unwrap();
            let merged = merge(v, v2);
            merge_table.insert(k.clone(), merged);
        }
    }

    let merge_value = Value::Table(merge_table);
    let toml = toml::to_string(&merge_value).unwrap();

    Ok(toml)
}

#[async_std::main]
async fn main() {
    // initialize tracing
    let subscriber = tracing_subscriber::FmtSubscriber::builder()
        // all spans/events with a level higher than TRACE (e.g, debug, info, warn, etc.)
        // will be written to stdout.
        .with_max_level(tracing::Level::INFO)
        // completes the builder.
        .finish();
    tracing::subscriber::set_global_default(subscriber).expect("setting default subscriber failed");

=======
use clap::{arg, command, value_parser, Command};
pub mod config;
pub mod init;

#[async_std::main]
async fn main() {
>>>>>>> b45c089d
    let matches = command!() // requires `cargo` feature
        .propagate_version(true)
        .subcommand_required(true)
        .arg_required_else_help(true)
        .subcommand(
            Command::new("init").about("Initialises things").arg(
                arg!(
                    -d --database <FILE> "Specifies a custom database name"
                )
                .required(false)
                .value_parser(value_parser!(String)),
            ),
        )
        .subcommand(Command::new("config").about("Configures things"))
        .subcommand(Command::new("serve").about("Run HTTP server"))
        .get_matches();

    let exit_result = match matches.subcommand() {
<<<<<<< HEAD
        Some(("init", _sub_matches)) => init(),
        Some(("config", _sub_matches)) => config("nanobot.toml"),
        Some(("serve", _sub_matches)) => serve::main(),
=======
        Some(("init", sub_matches)) => match sub_matches.get_one::<String>("database") {
            Some(x) => init::init(x).await,
            _ => init::init(".nanobot.db").await,
        },
        Some(("config", _sub_matches)) => config::config("nanobot.toml"),
>>>>>>> b45c089d
        _ => unreachable!("Exhausted list of subcommands and subcommand_required prevents `None`"),
    };

    //print exit message
    match exit_result {
        Err(x) => {
            println!("{}", x);
            std::process::exit(1)
        }

        Ok(x) => println!("{}", x),
    }
}<|MERGE_RESOLUTION|>--- conflicted
+++ resolved
@@ -1,148 +1,8 @@
-<<<<<<< HEAD
+use clap::{arg, command, value_parser, Command};
+pub mod config;
 pub mod get;
+pub mod init;
 pub mod serve;
-
-use clap::{command, Command};
-use std::fs;
-use std::path::Path;
-use toml::map::Map;
-use toml::Value;
-
-fn init() -> Result<String, String> {
-    if Path::new("nanobot.toml").exists() {
-        Err(String::from("nanobot.toml file already exists."))
-    } else {
-        fs::copy("src/resources/default_config.toml", "nanobot.toml").unwrap();
-        Ok(String::from("Hello world"))
-    }
-}
-
-/// Merge two toml::Values.
-/// The second argument is given priority in case of conflicts.
-/// So, given two toml::Values d and c,
-/// where d is considered a default configuartion,
-/// and a is a custom configuration deviating from d.
-/// Then, merge(d,c) keeps the custom values specified in c
-/// and includes default values from d not specified in c.
-///
-/// #Examples
-///
-/// ```
-/// use toml::Value;
-///
-/// let s1 = r#"
-/// [package]
-/// name = "macrobot"
-/// version = "0.1.0"
-/// edition = "2021"
-/// "#;
-///
-/// let s2 = r#"
-/// [package]
-/// name = "nanobot"
-/// version = "0.1.0"
-/// "#;
-///
-/// let s3 = r#"
-/// [package]
-/// name = "nanobot"
-/// version = "0.1.0"
-/// edition = "2021"
-/// "#;
-///
-/// let v1 = s1.parse::<Value>().unwrap();
-/// let v2 = s2.parse::<Value>().unwrap();
-/// let expected = s3.parse::<Value>().unwrap();
-///
-/// let merged = merge(v1,v2);
-///
-/// assert_eq!(expected, merged);
-/// ```
-fn merge(v1: &Value, v2: &Value) -> Value {
-    match v1 {
-        Value::Table(x) => match v2 {
-            Value::Table(y) => {
-                let mut merge_table = Map::new();
-                for (k, v) in x {
-                    if y.contains_key(k) {
-                        let yv = y.get(k).unwrap();
-                        let m = merge(v, yv);
-                        merge_table.insert(k.clone(), m);
-                    } else {
-                        merge_table.insert(k.clone(), v.clone());
-                    }
-                }
-                for (k, v) in y {
-                    if !merge_table.contains_key(k) {
-                        merge_table.insert(k.clone(), v.clone());
-                    }
-                }
-                Value::Table(merge_table)
-            }
-            _ => panic!("Cannot merge inconsistent types."),
-        },
-        Value::Array(x) => match v2 {
-            Value::Array(y) => {
-                let mut merged = [&x[..], &y[..]].concat();
-                merged.dedup();
-                Value::Array(merged)
-            }
-            _ => panic!("Cannot merge inconsistent types."),
-        },
-        Value::String(_x) => match v2 {
-            Value::String(y) => Value::String(y.clone()),
-            _ => panic!("Cannot merge inconsistent types."),
-        },
-        Value::Integer(_x) => match v2 {
-            Value::Integer(y) => Value::Integer(y.clone()),
-            _ => panic!("Cannot merge inconsistent types."),
-        },
-        Value::Float(_x) => match v2 {
-            Value::Float(y) => Value::Float(y.clone()),
-            _ => panic!("Cannot merge inconsistent types."),
-        },
-        Value::Boolean(_x) => match v2 {
-            Value::Boolean(y) => Value::Boolean(y.clone()),
-            _ => panic!("Cannot merge inconsistent types."),
-        },
-        Value::Datetime(_x) => match v2 {
-            Value::Datetime(y) => Value::Datetime(y.clone()),
-            _ => panic!("Cannot merge inconsistent types."),
-        },
-    }
-}
-
-fn config(file_path: &str) -> Result<String, String> {
-    let default_config = fs::read_to_string("src/resources/default_config.toml")
-        .expect("Should have been able to read the file");
-
-    let input_config =
-        fs::read_to_string(file_path).expect("Should have been able to read the file");
-
-    let input_value = input_config.parse::<Value>().unwrap();
-    let default_value = default_config.parse::<Value>().unwrap();
-
-    let value_table = input_value.as_table().unwrap();
-    let default_table = default_value.as_table().unwrap();
-
-    let mut merge_table = Map::new();
-    merge_table.clone_from(&value_table);
-
-    for (k, v) in default_table.iter() {
-        if !value_table.contains_key(k) {
-            merge_table.insert(k.clone(), v.clone());
-        } else {
-            let v2 = value_table.get(k).unwrap();
-            let merged = merge(v, v2);
-            merge_table.insert(k.clone(), merged);
-        }
-    }
-
-    let merge_value = Value::Table(merge_table);
-    let toml = toml::to_string(&merge_value).unwrap();
-
-    Ok(toml)
-}
 
 #[async_std::main]
 async fn main() {
@@ -155,14 +15,6 @@
         .finish();
     tracing::subscriber::set_global_default(subscriber).expect("setting default subscriber failed");
 
-=======
-use clap::{arg, command, value_parser, Command};
-pub mod config;
-pub mod init;
-
-#[async_std::main]
-async fn main() {
->>>>>>> b45c089d
     let matches = command!() // requires `cargo` feature
         .propagate_version(true)
         .subcommand_required(true)
@@ -181,17 +33,12 @@
         .get_matches();
 
     let exit_result = match matches.subcommand() {
-<<<<<<< HEAD
-        Some(("init", _sub_matches)) => init(),
-        Some(("config", _sub_matches)) => config("nanobot.toml"),
-        Some(("serve", _sub_matches)) => serve::main(),
-=======
         Some(("init", sub_matches)) => match sub_matches.get_one::<String>("database") {
             Some(x) => init::init(x).await,
             _ => init::init(".nanobot.db").await,
         },
         Some(("config", _sub_matches)) => config::config("nanobot.toml"),
->>>>>>> b45c089d
+        Some(("serve", _sub_matches)) => serve::main(),
         _ => unreachable!("Exhausted list of subcommands and subcommand_required prevents `None`"),
     };
 
