--- conflicted
+++ resolved
@@ -1,10 +1,6 @@
 use crate::config::Config;
 use crate::{get, sql};
-<<<<<<< HEAD
-use axum::extract::{Path, Query, State};
-=======
-use axum::extract::{Path, RawQuery};
->>>>>>> 809bda28
+use axum::extract::{Path, RawQuery, State};
 use axum::http::StatusCode;
 use axum::response::{Html, IntoResponse, Redirect};
 use axum::routing::get;
@@ -12,21 +8,10 @@
 use std::net::SocketAddr;
 use std::sync::Arc;
 
-<<<<<<< HEAD
-#[derive(Clone, Debug, Deserialize, Serialize)]
-pub struct Params {
-    pub limit: Option<usize>,
-    pub offset: Option<usize>,
-    // TODO: this is a hack to allow for one PostgREST-style column filter
-    pub table: Option<String>,
-}
-
 struct AppState {
     pub config: Config,
 }
 
-=======
->>>>>>> 809bda28
 #[tokio::main]
 pub async fn app(config: &Config) -> Result<String, String> {
     let shared_state = Arc::new(AppState {
@@ -59,17 +44,12 @@
     Redirect::permanent("/table")
 }
 
-<<<<<<< HEAD
 async fn table(
     Path(path): Path<String>,
-    params: Query<Params>,
+    RawQuery(query): RawQuery,
     State(state): State<Arc<AppState>>,
 ) -> impl IntoResponse {
-    tracing::info!("request table {:?} {:?}", path, params.0);
-=======
-async fn table(Path(path): Path<String>, RawQuery(query): RawQuery) -> impl IntoResponse {
     tracing::info!("request table {:?} {:?}", path, query);
->>>>>>> 809bda28
     let mut table = path.clone();
     let mut format = "html";
     if path.ends_with(".pretty.json") {
@@ -83,15 +63,11 @@
         Some(q) => format!("{}?{}", table, q),
         None => table.clone(),
     };
-<<<<<<< HEAD
 
-    match get::get_rows(&state.config, &select, "page", &format).await {
-=======
     tracing::info!("URL: {}", url);
     let select = sql::parse(&url);
     tracing::info!("select {:?}", select);
-    match get::get_rows(".nanobot.db", &select, "page", &format).await {
->>>>>>> 809bda28
+    match get::get_rows(&state.config, &select, "page", &format).await {
         Ok(x) => match format {
             "html" => Html(x).into_response(),
             "json" => ([("content-type", "application/json; charset=utf-8")], x).into_response(),
